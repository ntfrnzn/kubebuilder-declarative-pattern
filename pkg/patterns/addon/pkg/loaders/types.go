/*
Copyright 2019 The Kubernetes Authors.

Licensed under the Apache License, Version 2.0 (the "License");
you may not use this file except in compliance with the License.
You may obtain a copy of the License at

    http://www.apache.org/licenses/LICENSE-2.0

Unless required by applicable law or agreed to in writing, software
distributed under the License is distributed on an "AS IS" BASIS,
WITHOUT WARRANTIES OR CONDITIONS OF ANY KIND, either express or implied.
See the License for the specific language governing permissions and
limitations under the License.
*/

package loaders

import (
	"context"
	"fmt"
	"io/ioutil"
	"path/filepath"
	"strings"

<<<<<<< HEAD
	"github.com/blang/semver"
	yaml "gopkg.in/yaml.v2"
	"k8s.io/klog"
=======
>>>>>>> 9e3399dd
	"sigs.k8s.io/controller-runtime/pkg/log"
	"sigs.k8s.io/yaml"
)

type Repository interface {
	LoadChannel(ctx context.Context, name string) (*Channel, error)
	LoadManifest(ctx context.Context, packageName string, id string) (string, error)
}

// FSRepository is a Repository backed by a filesystem
type FSRepository struct {
	basedir string
}

var _ Repository = &FSRepository{}

// NewFSRepository is the constructor for an FSRepository
func NewFSRepository(basedir string) *FSRepository {
	return &FSRepository{
		basedir: basedir,
	}
}

var safelistChannelName = "abcdefghijklmnopqrstuvwxyz"

// We validate the channel name - keeping it to a small subset helps with path traversal,
// and also ensures that we can back easily this by other stores (e.g. https)
func allowedChannelName(name string) bool {
	if !matchesSafelist(name, safelistChannelName) {
		return false
	}

	// Double check!
	if strings.HasPrefix(name, ".") {
		return false
	}

	return true
}

var safelistVersion = "abcdefghijklmnopqrstuvwxyz0123456789-."

func allowedManifestId(name string) bool {
	if !matchesSafelist(name, safelistVersion) {
		return false
	}

	// Double check!
	if strings.HasPrefix(name, ".") {
		return false
	}

	return true
}

func matchesSafelist(s string, safelist string) bool {
	for _, c := range s {
		if strings.IndexRune(safelist, c) == -1 {
			return false
		}
	}
	return true
}

func (r *FSRepository) LoadChannel(ctx context.Context, name string) (*Channel, error) {
	if !allowedChannelName(name) {
		return nil, fmt.Errorf("invalid channel name: %q", name)
	}

	log := log.Log
	log.WithValues("channel", name).WithValues("base", r.basedir).Info("loading channel")

	p := filepath.Join(r.basedir, name)
	b, err := ioutil.ReadFile(p)
	if err != nil {
		log.WithValues("path", p).Error(err, "error reading channel")
		return nil, fmt.Errorf("error reading channel %s: %v", p, err)
	}

	channel := &Channel{}
	if err := yaml.Unmarshal(b, channel); err != nil {
		return nil, fmt.Errorf("error parsing channel %s: %v", p, err)
	}

	return channel, nil
}

func (r *FSRepository) LoadManifest(ctx context.Context, packageName string, id string) (string, error) {
	if !allowedManifestId(packageName) {
		return "", fmt.Errorf("invalid package name: %q", id)
	}

	if !allowedManifestId(id) {
		return "", fmt.Errorf("invalid manifest id: %q", id)
	}

	log := log.Log
	log.WithValues("package", packageName).Info("loading package")

	p := filepath.Join(r.basedir, "packages", packageName, id, "manifest.yaml")
	b, err := ioutil.ReadFile(p)
	if err != nil {
		return "", fmt.Errorf("error reading package %s: %v", p, err)
	}

	return string(b), nil
}

type Channel struct {
	Manifests []Version `json:"manifests,omitempty"`
}

type Version struct {
	Package string `json:"name"`
	Version string `json:"version"`
}

func (c *Channel) Latest(packageName string) (*Version, error) {
	var latest *Version
	for i := range c.Manifests {
		v := &c.Manifests[i]
		if v.Package != "" && v.Package != packageName {
			continue
		}
		if latest == nil {
			latest = v
		} else if latest.Compare(v) < 0 {
			// Tie-break by taking the later version
			latest = v
		}
	}

	return latest, nil
}

// Compare compares two Versions, returning >0 for l>r, =0 if l=r, <0 if l<r
func (l *Version) Compare(r *Version) int {
	// If the package name is specified, it "wins"
	if l.Package != r.Package {
		if l.Package == "" {
			return -1
		}
		if r.Package == "" {
			return 1
		}
	}

	lSemver, lErr := semver.ParseTolerant(l.Version)
	rSemver, rErr := semver.ParseTolerant(r.Version)
	if lErr != nil {
		klog.Warningf("invalid semver in version %+v", l)
		if rErr != nil {
			klog.Warningf("invalid semver in version %+v", r)
			return 0
		}
		return -1
	}
	if rErr != nil {
		klog.Warningf("invalid semver in version %+v", r)
		return 1
	}

	return lSemver.Compare(rSemver)
}<|MERGE_RESOLUTION|>--- conflicted
+++ resolved
@@ -23,12 +23,8 @@
 	"path/filepath"
 	"strings"
 
-<<<<<<< HEAD
 	"github.com/blang/semver"
-	yaml "gopkg.in/yaml.v2"
 	"k8s.io/klog"
-=======
->>>>>>> 9e3399dd
 	"sigs.k8s.io/controller-runtime/pkg/log"
 	"sigs.k8s.io/yaml"
 )
